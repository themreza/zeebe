--- conflicted
+++ resolved
@@ -164,14 +164,10 @@
 23:39:13.246 [] [main] INFO  io.zeebe.broker.system - Scheduler configuration: Threads{cpu-bound: 2, io-bound: 2}.
 23:39:13.270 [] [main] INFO  io.zeebe.broker.system - Version: X.Y.Z
 23:39:13.273 [] [main] INFO  io.zeebe.broker.system - Starting broker with configuration {
-<<<<<<< HEAD
-```
-=======
 ```
 
 ## Install the Zeebe Modeler
 
 The Zeebe Modeler is an open-source desktop BPMN modeling application created specifically for Zeebe. 
 
-[You can download the most recent Zeebe Modeler release here.](https://github.com/zeebe-io/zeebe-modeler/releases)
->>>>>>> c1744525
+[You can download the most recent Zeebe Modeler release here.](https://github.com/zeebe-io/zeebe-modeler/releases)