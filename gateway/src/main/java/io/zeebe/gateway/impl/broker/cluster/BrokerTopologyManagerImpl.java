/*
 * Copyright © 2017 camunda services GmbH (info@camunda.com)
 *
 * Licensed under the Apache License, Version 2.0 (the "License");
 * you may not use this file except in compliance with the License.
 * You may obtain a copy of the License at
 *
 *     http://www.apache.org/licenses/LICENSE-2.0
 *
 * Unless required by applicable law or agreed to in writing, software
 * distributed under the License is distributed on an "AS IS" BASIS,
 * WITHOUT WARRANTIES OR CONDITIONS OF ANY KIND, either express or implied.
 * See the License for the specific language governing permissions and
 * limitations under the License.
 */
package io.zeebe.gateway.impl.broker.cluster;

import io.atomix.cluster.ClusterMembershipEvent;
import io.atomix.cluster.ClusterMembershipEvent.Type;
import io.atomix.cluster.ClusterMembershipEventListener;
import io.atomix.cluster.Member;
import io.zeebe.gateway.Loggers;
import io.zeebe.protocol.impl.data.cluster.BrokerInfo;
import io.zeebe.transport.SocketAddress;
import io.zeebe.util.sched.Actor;
import io.zeebe.util.sched.future.ActorFuture;
import java.util.concurrent.atomic.AtomicReference;
import java.util.function.BiConsumer;

<<<<<<< HEAD
public class BrokerTopologyManagerImpl extends Actor implements BrokerTopologyManager {
  /** Interval in which the topology is refreshed even if the client is idle */
  public static final Duration MAX_REFRESH_INTERVAL_MILLIS = Duration.ofSeconds(10);

  /**
   * Shortest possible interval in which the topology is refreshed, even if the client is constantly
   * making new requests that require topology refresh
   */
  public static final Duration MIN_REFRESH_INTERVAL_MILLIS = Duration.ofMillis(300);

  public static final Duration TOPOLOGY_TIMEOUT = Duration.ofSeconds(5);

  protected final ClientOutput output;
=======
public class BrokerTopologyManagerImpl extends Actor
    implements BrokerTopologyManager, ClusterMembershipEventListener {
>>>>>>> cb9ea88a
  protected final BiConsumer<Integer, SocketAddress> registerEndpoint;
  protected final AtomicReference<BrokerClusterStateImpl> topology;

  public BrokerTopologyManagerImpl(final BiConsumer<Integer, SocketAddress> registerEndpoint) {
    this.registerEndpoint = registerEndpoint;
    this.topology = new AtomicReference<>(null);
  }

  public ActorFuture<Void> close() {
    return actor.close();
  }

  /** @return the current known cluster state or null if the topology was not fetched yet */
  @Override
  public BrokerClusterState getTopology() {
    return topology.get();
  }

  public void setTopology(BrokerClusterStateImpl topology) {
    this.topology.set(topology);
  }

  @Override
  public void event(ClusterMembershipEvent event) {
    final Member subject = event.subject();
    final Type eventType = event.type();
    final BrokerInfo brokerInfo = BrokerInfo.fromProperties(subject.properties());

    if (brokerInfo != null) {
      actor.call(
          () -> {
            Loggers.GATEWAY_LOGGER.debug("Received membership event: {}", event);
            final BrokerClusterStateImpl newTopology = new BrokerClusterStateImpl(topology.get());

            switch (eventType) {
              case MEMBER_ADDED:
                newTopology.addBrokerIfAbsent(brokerInfo.getNodeId());
                processProperties(brokerInfo, newTopology);
                break;

              case METADATA_CHANGED:
                processProperties(brokerInfo, newTopology);
                break;

              case MEMBER_REMOVED:
                newTopology.removeBroker(brokerInfo.getNodeId());
                break;
            }

            topology.set(newTopology);
          });
    }
  }

<<<<<<< HEAD
  @Override
  public void provideTopology(final TopologyResponseDto topology) {
    actor.call(
        () -> {
          // TODO: not sure we should complete the refresh futures in this case,
          //   as the response could be older than the time when the future was submitted
          onNewTopology(topology);
        });
  }

  private void refreshTopology() {
    final BrokerClusterStateImpl brokerClusterState = topology.get();
    final int endpoint;
    if (brokerClusterState != null) {
      endpoint = brokerClusterState.getRandomBroker();
    } else {
      // never fetched topology before so use initial contact point node
      endpoint = ClientTransport.UNKNOWN_NODE_ID;
    }
    final ActorFuture<ClientResponse> responseFuture =
        output.sendRequest(endpoint, topologyRequest, TOPOLOGY_TIMEOUT);
=======
  // Update topology information based on the distributed event
  private void processProperties(BrokerInfo remoteTopology, BrokerClusterStateImpl newTopology) {
>>>>>>> cb9ea88a

    newTopology.setClusterSize(remoteTopology.getClusterSize());
    newTopology.setPartitionsCount(remoteTopology.getPartitionsCount());
    newTopology.setReplicationFactor(remoteTopology.getReplicationFactor());

    for (Integer partitionId : remoteTopology.getPartitionRoles().keySet()) {
      newTopology.addPartitionIfAbsent(partitionId);

      if (remoteTopology.getPartitionNodeRole(partitionId)) {
        newTopology.setPartitionLeader(partitionId, remoteTopology.getNodeId());
      }
    }

    final String clientAddress = remoteTopology.getApiAddress(BrokerInfo.CLIENT_API_PROPERTY);
    newTopology.setBrokerAddressIfPresent(remoteTopology.getNodeId(), clientAddress);
    registerEndpoint.accept(remoteTopology.getNodeId(), SocketAddress.from(clientAddress));
  }
}<|MERGE_RESOLUTION|>--- conflicted
+++ resolved
@@ -27,24 +27,8 @@
 import java.util.concurrent.atomic.AtomicReference;
 import java.util.function.BiConsumer;
 
-<<<<<<< HEAD
-public class BrokerTopologyManagerImpl extends Actor implements BrokerTopologyManager {
-  /** Interval in which the topology is refreshed even if the client is idle */
-  public static final Duration MAX_REFRESH_INTERVAL_MILLIS = Duration.ofSeconds(10);
-
-  /**
-   * Shortest possible interval in which the topology is refreshed, even if the client is constantly
-   * making new requests that require topology refresh
-   */
-  public static final Duration MIN_REFRESH_INTERVAL_MILLIS = Duration.ofMillis(300);
-
-  public static final Duration TOPOLOGY_TIMEOUT = Duration.ofSeconds(5);
-
-  protected final ClientOutput output;
-=======
 public class BrokerTopologyManagerImpl extends Actor
     implements BrokerTopologyManager, ClusterMembershipEventListener {
->>>>>>> cb9ea88a
   protected final BiConsumer<Integer, SocketAddress> registerEndpoint;
   protected final AtomicReference<BrokerClusterStateImpl> topology;
 
@@ -99,32 +83,8 @@
     }
   }
 
-<<<<<<< HEAD
-  @Override
-  public void provideTopology(final TopologyResponseDto topology) {
-    actor.call(
-        () -> {
-          // TODO: not sure we should complete the refresh futures in this case,
-          //   as the response could be older than the time when the future was submitted
-          onNewTopology(topology);
-        });
-  }
-
-  private void refreshTopology() {
-    final BrokerClusterStateImpl brokerClusterState = topology.get();
-    final int endpoint;
-    if (brokerClusterState != null) {
-      endpoint = brokerClusterState.getRandomBroker();
-    } else {
-      // never fetched topology before so use initial contact point node
-      endpoint = ClientTransport.UNKNOWN_NODE_ID;
-    }
-    final ActorFuture<ClientResponse> responseFuture =
-        output.sendRequest(endpoint, topologyRequest, TOPOLOGY_TIMEOUT);
-=======
   // Update topology information based on the distributed event
   private void processProperties(BrokerInfo remoteTopology, BrokerClusterStateImpl newTopology) {
->>>>>>> cb9ea88a
 
     newTopology.setClusterSize(remoteTopology.getClusterSize());
     newTopology.setPartitionsCount(remoteTopology.getPartitionsCount());
